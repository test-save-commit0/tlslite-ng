--- conflicted
+++ resolved
@@ -17,12 +17,7 @@
 from .messages import *
 from .mathtls import *
 from .constants import *
-<<<<<<< HEAD
-from .utils.cryptomath import getRandomBytes
-from .recordlayer import RecordSocket
-=======
 from .recordlayer import RecordLayer
->>>>>>> f3c2927b
 
 import socket
 import traceback
@@ -92,11 +87,7 @@
 
     def __init__(self, sock):
         self.sock = sock
-<<<<<<< HEAD
-        self._recordSocket = RecordSocket(sock)
-=======
         self._recordLayer = RecordLayer(sock)
->>>>>>> f3c2927b
 
         #My session object (Session instance; read-only)
         self.session = None
@@ -111,19 +102,6 @@
         self._handshake_sha = hashlib.sha1()
         self._handshake_sha256 = hashlib.sha256()
 
-<<<<<<< HEAD
-        #TLS Protocol Version
-        self._version = (0, 0) #read-only
-        self._versionCheck = False #Once we choose a version, this is True
-
-        #Current and Pending connection states
-        self._writeState = _ConnectionState()
-        self._readState = _ConnectionState()
-        self._pendingWriteState = _ConnectionState()
-        self._pendingReadState = _ConnectionState()
-
-=======
->>>>>>> f3c2927b
         #Is the connection open?
         self.closed = True #read-only
         self._refCount = 0 #Used to trigger closure
@@ -145,23 +123,6 @@
         self.fault = None
 
     @property
-<<<<<<< HEAD
-    def version(self):
-        """Get the SSL protocol version of connection"""
-        return self._version
-
-    @version.setter
-    def version(self, value):
-        """
-        Set the SSL protocol version of connection
-
-        The setter is a public method only for backwards compatibility.
-        Don't use it! See at HandshakeSettings for options to set desired
-        protocol version.
-        """
-        self._version = value
-        self._recordSocket.version = value
-=======
     def _client(self):
         """Boolean stating if the endpoint acts as a client"""
         return self._recordLayer.client
@@ -178,9 +139,14 @@
 
     @version.setter
     def version(self, value):
-        """Set the SSL protocol version of connection"""
+        """
+        Set the SSL protocol version of connection
+
+        The setter is a public method only for backwards compatibility.
+        Don't use it! See at HandshakeSettings for options to set desired
+        protocol version.
+        """
         self._recordLayer.version = value
->>>>>>> f3c2927b
 
     def clearReadBuffer(self):
         self._readBuffer = b''
@@ -591,14 +557,8 @@
 
         msg = Message(contentType, b)
 
-<<<<<<< HEAD
-        msg = Message(contentType, b)
-        try:
-            for result in self._recordSocket.send(msg):
-=======
         try:
             for result in self._recordLayer.sendMessage(msg):
->>>>>>> f3c2927b
                 if result in (0, 1):
                     yield result
         except socket.error:
@@ -619,17 +579,10 @@
                 for result in self._getNextRecord():
                     if result in (0, 1):
                         yield result
-<<<<<<< HEAD
 
                 # Closes the socket
                 self._shutdown(False)
 
-=======
-
-                # Closes the socket
-                self._shutdown(False)
-
->>>>>>> f3c2927b
                 # If we got an alert, raise it
                 recordHeader, p = result
                 if recordHeader.type == ContentType.alert:
@@ -811,40 +764,16 @@
             return
 
         try:
-<<<<<<< HEAD
-            for result in self._recordSocket.recv():
-                if result in (0, 1):
-                    yield result
-                else: break
-            (r, b) = result
-=======
             for result in self._recordLayer.recvMessage():
                 if result in (0, 1):
                     yield result
                 else: break
->>>>>>> f3c2927b
         except TLSRecordOverflow:
             for result in self._sendError(AlertDescription.record_overflow):
                 yield result
         except TLSIllegalParameterException:
             for result in self._sendError(AlertDescription.illegal_parameter):
                 yield result
-<<<<<<< HEAD
-
-        #Check the record header fields (2)
-        #We do this after reading the contents from the socket, so that
-        #if there's an error, we at least don't leave extra bytes in the
-        #socket..
-        #
-        # THIS CHECK HAS NO SECURITY RELEVANCE (?), BUT COULD HURT INTEROP.
-        # SO WE LEAVE IT OUT FOR NOW.
-        #
-        #if self._versionCheck and r.version != self.version:
-        #    for result in self._sendError(AlertDescription.protocol_version,
-        #            "Version in header field: %s, should be %s" % (str(r.version),
-        #                                                       str(self.version))):
-        #        yield result
-=======
         except TLSDecryptionFailed:
             for result in self._sendError(
                     AlertDescription.decryption_failed,
@@ -857,7 +786,6 @@
                 yield result
         (r, p) = result
         b = p.bytes
->>>>>>> f3c2927b
 
         #Decrypt the record
 
